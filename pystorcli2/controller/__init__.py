--- conflicted
+++ resolved
@@ -129,17 +129,7 @@
     def pci_address(self):
         """ (str|None): get pci address if exists
         """
-<<<<<<< HEAD
         return self.show.get('PCI Address')
-=======
-        return self.show.get('PCI Address', '')
-
-    @ property
-    def sas_address(self):
-        """ (str): get sas address
-        """
-        return self.show.get('SAS Address', '')
->>>>>>> c87f581f
 
     @property
     def facts(self):
@@ -629,14 +619,9 @@
 
     @ property
     def _ctl_ids(self) -> List[int]:
-<<<<<<< HEAD
         """(list of str): controllers id
         """
         return [ctl['Ctl'] for ctl in self.show]
-=======
-        out = self.show
-        return [] if not out else [ctl['Ctl'] for ctl in out]
->>>>>>> c87f581f
 
     @ property
     def _ctls(self):
